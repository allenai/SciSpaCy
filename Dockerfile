<<<<<<< HEAD
FROM python:3.7-stretch
=======
FROM python:3.8-buster
>>>>>>> 6b03a607

# install base packages
RUN apt-get clean \
 && apt-get update --fix-missing \
 && apt-get install -y \
    git \
    curl \
    gcc \
    g++ \
    build-essential \
    wget \
    awscli

WORKDIR /work

# install python packages
COPY requirements.in .

# add the code as the final step so that when we modify the code
# we don't bust the cached layers holding the dependencies and
# system packages.
COPY scispacy/ scispacy/
COPY scripts/ scripts/
COPY tests/ tests/
COPY .flake8 .flake8

RUN pip install -r requirements.in
RUN pip install https://s3-us-west-2.amazonaws.com/ai2-s2-scispacy/releases/v0.4.0/en_core_sci_sm-0.4.0.tar.gz
RUN python -m spacy download en_core_web_sm
RUN python -m spacy download en_core_web_md

CMD [ "/bin/bash" ]<|MERGE_RESOLUTION|>--- conflicted
+++ resolved
@@ -1,8 +1,4 @@
-<<<<<<< HEAD
-FROM python:3.7-stretch
-=======
 FROM python:3.8-buster
->>>>>>> 6b03a607
 
 # install base packages
 RUN apt-get clean \
